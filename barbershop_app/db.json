--- conflicted
+++ resolved
@@ -6,14 +6,8 @@
       "price": 22,
       "description": "Nourish and soften your beard with our signature beard oil. Infused with natural oils to promote healthy growth and a subtle, masculine scent.",
       "image": "/images/products/beard_oil.jpg",
-<<<<<<< HEAD
-      "quantity": 12,
-      "soldQuantity": 2,
-      "type": "product"
-=======
-      "quantity": 7996,
+      "quantity": 7998,
       "soldQuantity": 2
->>>>>>> 8c0259cd
     },
     {
       "id": "3",
